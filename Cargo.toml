[package]
name = "vproxy"
version = "2.0.65"
authors = ["gngppz@gmail.com"]
description = "A high-performance HTTP/HTTPS/SOCKS5 proxy server"
repository = "https://github.com/0x676e67/vproxy"
keywords = ["http", "https", "socks5", "proxy", "server"]
readme = "README.md"
license = "GPL-3.0"
edition = "2024"
rust-version = "1.85"

[dependencies]
base64 = "0.22.0"
cidr = "0.3.0"
thiserror = "2"
tokio = { version = "1", features = [
    "net",
    "rt-multi-thread",
    "macros",
    "io-util",
] }
rand = "0.9.0"
clap = { version = "4.5.31", features = ["derive", "env"] }
self_update = { version = "0.42.0", default-features = false, features = [
    "rustls",
    "archive-tar",
    "compression-flate2",
] }
fxhash = "0.2.1"

# log
tracing = "0.1.40"
tracing-subscriber = { version = "0.3.19", features = ["env-filter"] }

# http
http = "1"
hyper = { version = "1.6.0", features = ["http1", "server"] }
hyper-util = { version = "0.1.10", features = ["full"] }
http-body-util = "0.1"

# rustls
rustls-pki-types = { version = "1.11.0" }
rustls-pemfile = { version = "2.2.0" }
tokio-rustls = { version = "0.26.2", default-features = false, features = ["tls12"] }
rcgen = "0.13.0"

# socks5
bytes = "1.10.1"
pin-project-lite = "0.2.16"
tokio-stream = "0.1.0"
percent-encoding = "2.3.1"

# memory allocator
tcmalloc = { version = "0.3.0", optional = true }
snmalloc-rs = { version = "0.3.8", optional = true }
rpmalloc = { version = "0.2.2", optional = true }
jemallocator = { package = "tikv-jemallocator", version = "0.6", optional = true }
mimalloc = { version = "0.1.39", default-features = false, optional = true }

[target.'cfg(target_os = "linux")'.dependencies]
sysctl = "0.6.0"
<<<<<<< HEAD
rtnetlink = "0.14"
netlink-packet-route = "0.22"
=======
rtnetlink = "0.16"
netlink-packet-route = "0.19"
>>>>>>> 5d2af5d3
futures = "0.3.30"

[target.'cfg(target_family = "unix")'.dependencies]
daemonize = "0.5.0"
nix = { version = "0.29.0", features = ["user", "signal"] }
sysinfo = { version = "0.33", default-features = false, features = ["system"] }

[features]
default = ["mimalloc"]
jemalloc = ["jemallocator"]
tcmalloc = ["tcmalloc/bundled"]
snmalloc = ["snmalloc-rs"]
rpmalloc = ["dep:rpmalloc"]
mimalloc = ["dep:mimalloc"]

[profile.release]
lto = true
opt-level = 3
codegen-units = 1
strip = true
panic = "abort"<|MERGE_RESOLUTION|>--- conflicted
+++ resolved
@@ -60,13 +60,8 @@
 
 [target.'cfg(target_os = "linux")'.dependencies]
 sysctl = "0.6.0"
-<<<<<<< HEAD
-rtnetlink = "0.14"
+rtnetlink = "0.16"
 netlink-packet-route = "0.22"
-=======
-rtnetlink = "0.16"
-netlink-packet-route = "0.19"
->>>>>>> 5d2af5d3
 futures = "0.3.30"
 
 [target.'cfg(target_family = "unix")'.dependencies]
