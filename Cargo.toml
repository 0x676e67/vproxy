--- conflicted
+++ resolved
@@ -47,11 +47,7 @@
 
 [target.'cfg(target_family = "unix")'.dependencies]
 daemonize = "0.5.0"
-<<<<<<< HEAD
 nix = { version = "0.28.0", features = ["user", "signal"]}
-=======
-nix = { version = "0.27.1", features = ["user", "signal"] }
->>>>>>> 3cf78ce1
 
 [features]
 default = []
