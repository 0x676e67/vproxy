--- conflicted
+++ resolved
@@ -62,13 +62,8 @@
 
 [target.'cfg(target_os = "linux")'.dependencies]
 sysctl = "0.6.0"
-<<<<<<< HEAD
-rtnetlink = "0.16"
-netlink-packet-route = "0.24"
-=======
 rtnetlink = "0.17"
 netlink-packet-route = "0.22"
->>>>>>> 0858b763
 futures = "0.3.30"
 
 [target.'cfg(target_family = "unix")'.dependencies]
