--- conflicted
+++ resolved
@@ -1,6 +1,6 @@
-pub mod error;
-pub mod proto;
-pub mod server;
+mod error;
+mod proto;
+mod server;
 
 use self::{
     proto::{Address, Reply, UdpHeader},
@@ -12,29 +12,21 @@
 use crate::{connect::Connector, extension::Extension, serve::Context};
 use error::Error;
 use server::{
-<<<<<<< HEAD
     connection::{
         bind::{self, Bind},
         connect::{self, Connect},
     },
-=======
-    connection::connect::{self, Connect},
->>>>>>> b73fa9d3
     AuthAdaptor,
 };
 use std::{
     net::{SocketAddr, ToSocketAddrs},
     sync::Arc,
 };
-<<<<<<< HEAD
 use tokio::{
     io::AsyncWriteExt,
     net::{TcpListener, UdpSocket},
     sync::RwLock,
 };
-=======
-use tokio::{net::UdpSocket, sync::RwLock};
->>>>>>> b73fa9d3
 use tracing::{instrument, Level};
 
 pub async fn proxy(ctx: Context) -> crate::Result<()> {
@@ -87,7 +79,6 @@
 
     match conn.wait_request().await? {
         ClientConnection::Connect(connect, addr) => {
-<<<<<<< HEAD
             hanlde_connect_proxy(connector, connect, addr, extension).await
         }
         ClientConnection::UdpAssociate(associate, addr) => {
@@ -172,93 +163,6 @@
             let buf_size = MAX_UDP_RELAY_PACKET_SIZE - UdpHeader::max_serialized_len();
             let listen_udp = Arc::new(AssociatedUdpSocket::from((udp_socket, buf_size)));
 
-=======
-            hanlde_tcp_proxy(connector, connect, addr, extension).await
-        }
-        ClientConnection::UdpAssociate(associate, addr) => {
-            handle_udp_proxy(connector, associate, addr, extension).await
-        }
-        ClientConnection::Bind(bind, _) => {
-            let mut conn = bind
-                .reply(Reply::CommandNotSupported, Address::unspecified())
-                .await?;
-            conn.shutdown().await
-        }
-    }
-}
-
-#[instrument(skip(connector, connect), level = Level::DEBUG)]
-async fn hanlde_tcp_proxy(
-    connector: Arc<Connector>,
-    connect: Connect<connect::NeedReply>,
-    addr: Address,
-    extension: Extension,
-) -> std::io::Result<()> {
-    let target_stream = match addr {
-        Address::DomainAddress(domain, port) => {
-            connector
-                .tcp_connector()
-                .connect_with_domain((domain, port), extension)
-                .await
-        }
-        Address::SocketAddress(addr) => connector.tcp_connector().connect(addr, &extension).await,
-    };
-
-    match target_stream {
-        Ok(mut target_stream) => {
-            let mut conn = connect
-                .reply(Reply::Succeeded, Address::unspecified())
-                .await?;
-
-            match tokio::io::copy_bidirectional(&mut target_stream, &mut conn).await {
-                Ok((from_client, from_server)) => {
-                    tracing::trace!(
-                        "[TCP] client wrote {} bytes and received {} bytes",
-                        from_client,
-                        from_server
-                    );
-                }
-                Err(err) => {
-                    tracing::trace!("[TCP] tunnel error: {}", err);
-                }
-            };
-            Ok(())
-        }
-        Err(err) => {
-            let mut conn = connect
-                .reply(Reply::HostUnreachable, Address::unspecified())
-                .await?;
-            conn.shutdown().await?;
-            Err(err)
-        }
-    }
-}
-
-#[instrument(skip(connector, associate), level = Level::DEBUG)]
-async fn handle_udp_proxy(
-    connector: Arc<Connector>,
-    associate: UdpAssociate<associate::NeedReply>,
-    addr: Address,
-    extension: Extension,
-) -> std::io::Result<()> {
-    const MAX_UDP_RELAY_PACKET_SIZE: usize = 1500;
-
-    // listen on a random port
-    let listen_ip = associate.local_addr()?.ip();
-    let udp_socket = UdpSocket::bind(SocketAddr::from((listen_ip, 0))).await;
-
-    match udp_socket.and_then(|socket| socket.local_addr().map(|addr| (socket, addr))) {
-        Ok((udp_socket, listen_addr)) => {
-            tracing::info!("[UDP] {listen_addr} listen on");
-
-            let mut reply_listener = associate
-                .reply(Reply::Succeeded, Address::from(listen_addr))
-                .await?;
-
-            let buf_size = MAX_UDP_RELAY_PACKET_SIZE - UdpHeader::max_serialized_len();
-            let listen_udp = Arc::new(AssociatedUdpSocket::from((udp_socket, buf_size)));
-
->>>>>>> b73fa9d3
             let incoming_addr = Arc::new(RwLock::new(SocketAddr::from(([0, 0, 0, 0], 0))));
             let dispatch_socket = connector.udp_connector().bind_socket(extension).await?;
 
@@ -314,7 +218,6 @@
             conn.shutdown().await?;
             Err(err)
         }
-<<<<<<< HEAD
     }
 }
 
@@ -421,7 +324,5 @@
             drop(tcp);
             return Err(err);
         }
-=======
->>>>>>> b73fa9d3
     }
 }