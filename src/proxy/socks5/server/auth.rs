--- conflicted
+++ resolved
@@ -1,9 +1,5 @@
 use crate::proxy::{
-<<<<<<< HEAD
     auth::{Whitelist, Extentions},
-=======
-    auth::Whitelist,
->>>>>>> 690d8ea3
     socks5::proto::{handshake::password, AsyncStreamOperation, Method, UsernamePassword},
 };
 use async_trait::async_trait;
@@ -48,11 +44,7 @@
 
 #[async_trait]
 impl Auth for NoAuth {
-<<<<<<< HEAD
     type Output = std::io::Result<(bool, Extentions)>;
-=======
-    type Output = std::io::Result<bool>;
->>>>>>> 690d8ea3
 
     fn method(&self) -> Method {
         Method::NoAuth
@@ -63,11 +55,7 @@
         if !self.contains(socket.ip()) {
             return Err(Error::new(ErrorKind::Other, "Ip is not in the whitelist"));
         }
-<<<<<<< HEAD
         Ok((true, Extentions::None))
-=======
-        Ok(true)
->>>>>>> 690d8ea3
     }
 }
 
@@ -110,16 +98,12 @@
         let req = Request::retrieve_from_async_stream(stream).await?;
         let socket = stream.peer_addr()?;
 
-<<<<<<< HEAD
         // Check if the username and password are correct
         let is_equal = ({
             req.user_pass.username.starts_with(&self.user_pass.username)
                 && req.user_pass.password.eq(&self.user_pass.password)
         }) || self.contains(socket.ip());
 
-=======
-        let is_equal = (req.user_pass == self.user_pass) || self.contains(socket.ip());
->>>>>>> 690d8ea3
         let resp = Response::new(if is_equal { Succeeded } else { Failed });
         resp.write_to_async_stream(stream).await?;
         if is_equal {
@@ -137,4 +121,4 @@
             ))
         }
     }
-}+}
