pub mod error;
pub mod proto;
pub mod server;

use self::{
    proto::{Address, Reply, UdpHeader},
    server::{
        auth,
        connection::associate::{self, AssociatedUdpSocket},
        ClientConnection, IncomingConnection, Server, UdpAssociate,
    },
};
use super::{connect, ProxyContext};
use as_any::AsAny;
pub use error::Error;
use std::{
    net::{SocketAddr, ToSocketAddrs},
    sync::Arc,
};
use tokio::{net::UdpSocket, sync::Mutex};

pub async fn proxy(ctx: ProxyContext) -> crate::Result<()> {
    tracing::info!("Socks5 server listening on {}", ctx.bind);

    match (&ctx.auth.username, &ctx.auth.password) {
        (Some(username), Some(password)) => {
            let auth = Arc::new(auth::Password::new(username, password));
            event_loop(auth, ctx).await?;
        }

        _ => {
            let auth = Arc::new(auth::NoAuth);
            event_loop(auth, ctx).await?;
        }
    }

    Ok(())
}

const MAX_UDP_RELAY_PACKET_SIZE: usize = 1500;

/// The library's `Result` type alias.
pub type Result<T, E = Error> = std::result::Result<T, E>;

async fn event_loop<S>(auth: auth::AuthAdaptor<S>, ctx: ProxyContext) -> Result<()>
where
    S: Send + Sync + 'static,
{
<<<<<<< HEAD
    let server = Server::bind_with_concurrency(ctx.bind, auth, ctx.concurrent as u32).await?;
    let connector = Arc::new(ctx.connector);
    while let Ok((conn, _)) = server.accept().await {
        let connector = connector.clone();
        tokio::spawn(async move {
            if let Err(err) = handle(conn, connector).await {
=======
    let server = Server::bind_with_concurrency(listen_addr, auth, concurrent).await?;

    while let Ok((conn, _)) = server.accept().await {
        tokio::spawn(async move {
            if let Err(err) = handle(conn).await {
>>>>>>> 20e82e1e
                tracing::error!("{err}");
            }
        });
    }
    Ok(())
}

<<<<<<< HEAD
async fn handle<S>(conn: IncomingConnection<S>, connector: Arc<connect::Connector>) -> Result<()>
=======
async fn handle<S>(conn: IncomingConnection<S>) -> Result<()>
>>>>>>> 20e82e1e
where
    S: Send + Sync + 'static,
{
    let (conn, res) = conn.authenticate().await?;

    if let Some(res) = res.as_any().downcast_ref::<std::io::Result<bool>>() {
        let res = *res.as_ref().map_err(|err| err.to_string())?;
        if !res {
            tracing::info!("authentication failed");
            return Ok(());
        }
    }

    match conn.wait_request().await? {
        ClientConnection::UdpAssociate(associate, _) => {
            handle_s5_upd_associate(associate).await?;
        }
        ClientConnection::Bind(bind, _) => {
            let mut conn = bind
                .reply(Reply::CommandNotSupported, Address::unspecified())
                .await?;
            conn.shutdown().await?;
        }
        ClientConnection::Connect(connect, addr) => {
            let target = match addr {
                Address::DomainAddress(domain, port) => {
                    connector.try_connect_for_domain(domain, port).await
                }
                Address::SocketAddress(addr) => connector.try_connect(addr).await,
            };

            if let Ok(mut target) = target {
                let mut conn = connect
                    .reply(Reply::Succeeded, Address::unspecified())
                    .await?;
                tracing::info!("{} -> {}", conn.peer_addr()?, target.peer_addr()?);
                tokio::io::copy_bidirectional(&mut target, &mut conn).await?;
            } else {
                let mut conn = connect
                    .reply(Reply::HostUnreachable, Address::unspecified())
                    .await?;
                conn.shutdown().await?;
            }
        }
    }

    Ok(())
}

async fn handle_s5_upd_associate(associate: UdpAssociate<associate::NeedReply>) -> Result<()> {
    // listen on a random port
    let listen_ip = associate.local_addr()?.ip();
    let udp_listener = UdpSocket::bind(SocketAddr::from((listen_ip, 0))).await;

    match udp_listener.and_then(|socket| socket.local_addr().map(|addr| (socket, addr))) {
        Err(err) => {
            let mut conn = associate
                .reply(Reply::GeneralFailure, Address::unspecified())
                .await?;
            conn.shutdown().await?;
            Err(err.into())
        }
        Ok((listen_udp, listen_addr)) => {
            tracing::info!("[UDP] {listen_addr} listen on");

            let s5_listen_addr = Address::from(listen_addr);
            let mut reply_listener = associate.reply(Reply::Succeeded, s5_listen_addr).await?;

            let buf_size = MAX_UDP_RELAY_PACKET_SIZE - UdpHeader::max_serialized_len();
            let listen_udp = Arc::new(AssociatedUdpSocket::from((listen_udp, buf_size)));

            let zero_addr = SocketAddr::from(([0, 0, 0, 0], 0));

            let incoming_addr = Arc::new(Mutex::new(zero_addr));

            let dispatch_socket = UdpSocket::bind(zero_addr).await?;

            let res = loop {
                tokio::select! {
                    res = async {
                        let buf_size = MAX_UDP_RELAY_PACKET_SIZE - UdpHeader::max_serialized_len();
                        listen_udp.set_max_packet_size(buf_size);

                        let (pkt, frag, dst_addr, src_addr) = listen_udp.recv_from().await?;
                        if frag != 0 {
                            return Err("[UDP] packet fragment is not supported".into());
                        }

                        *incoming_addr.lock().await = src_addr;

                        tracing::trace!("[UDP] {src_addr} -> {dst_addr} incoming packet size {}", pkt.len());
                        let dst_addr = dst_addr.to_socket_addrs()?.next().ok_or("Invalid address")?;
                        dispatch_socket.send_to(&pkt, dst_addr).await?;
                        Ok::<_, Error>(())
                    } => {
                        if res.is_err() {
                            break res;
                        }
                    },
                    res = async {
                        let mut buf = vec![0u8; MAX_UDP_RELAY_PACKET_SIZE];
                        let (len, remote_addr) = dispatch_socket.recv_from(&mut buf).await?;
                        let incoming_addr = *incoming_addr.lock().await;
                        tracing::trace!("[UDP] {incoming_addr} <- {remote_addr} feedback to incoming");
                        listen_udp.send_to(&buf[..len], 0, remote_addr.into(), incoming_addr).await?;
                        Ok::<_, Error>(())
                    } => {
                        if res.is_err() {
                            break res;
                        }
                    },
                    _ = reply_listener.wait_until_closed() => {
                        tracing::trace!("[UDP] {} listener closed", listen_addr);
                        break Ok::<_, Error>(());
                    },
                };
            };

            reply_listener.shutdown().await?;

            res
        }
    }
}<|MERGE_RESOLUTION|>--- conflicted
+++ resolved
@@ -46,20 +46,12 @@
 where
     S: Send + Sync + 'static,
 {
-<<<<<<< HEAD
     let server = Server::bind_with_concurrency(ctx.bind, auth, ctx.concurrent as u32).await?;
     let connector = Arc::new(ctx.connector);
     while let Ok((conn, _)) = server.accept().await {
         let connector = connector.clone();
         tokio::spawn(async move {
             if let Err(err) = handle(conn, connector).await {
-=======
-    let server = Server::bind_with_concurrency(listen_addr, auth, concurrent).await?;
-
-    while let Ok((conn, _)) = server.accept().await {
-        tokio::spawn(async move {
-            if let Err(err) = handle(conn).await {
->>>>>>> 20e82e1e
                 tracing::error!("{err}");
             }
         });
@@ -67,11 +59,7 @@
     Ok(())
 }
 
-<<<<<<< HEAD
 async fn handle<S>(conn: IncomingConnection<S>, connector: Arc<connect::Connector>) -> Result<()>
-=======
-async fn handle<S>(conn: IncomingConnection<S>) -> Result<()>
->>>>>>> 20e82e1e
 where
     S: Send + Sync + 'static,
 {
@@ -195,4 +183,4 @@
             res
         }
     }
-}+}
