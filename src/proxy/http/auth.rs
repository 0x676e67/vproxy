<<<<<<< HEAD
use crate::proxy::auth::{Whitelist, Extentions};
=======
use crate::proxy::auth::Whitelist;
>>>>>>> 690d8ea3
use base64::Engine;
use http::{header, HeaderMap};
use std::net::{IpAddr, SocketAddr};

/// Auth Error
#[derive(thiserror::Error, Debug)]
pub enum AuthError {
    #[error("Missing credentials")]
    MissingCredentials,
    #[error("Invalid credentials")]
    InvalidCredentials,
    #[error("Unauthorized")]
    Unauthorized,
}

#[derive(Clone)]
pub enum Authenticator {
    None(Vec<IpAddr>),
    Password {
        username: String,
        password: String,
        whitelist: Vec<IpAddr>,
    },
<<<<<<< HEAD
}

impl Whitelist for Authenticator {
    fn contains(&self, ip: IpAddr) -> bool {
        let whitelist = match self {
            Authenticator::None(whitelist) => whitelist,
            Authenticator::Password { whitelist, .. } => whitelist,
        };

        // If whitelist is empty, allow all
        if whitelist.is_empty() {
            return true;
        } else {
            // Check if the ip is in the whitelist
            return whitelist.contains(&ip);
        }
    }
}

impl Authenticator {
    pub fn authenticate(
        &self,
        headers: &HeaderMap,
        socket: SocketAddr,
    ) -> Result<Extentions, AuthError> {
=======
}

impl Whitelist for Authenticator {
    fn contains(&self, ip: IpAddr) -> bool {
        let whitelist = match self {
            Authenticator::None(whitelist) => whitelist,
            Authenticator::Password { whitelist, .. } => whitelist,
        };

        // If whitelist is empty, allow all
        if whitelist.is_empty() {
            return true;
        } else {
            // Check if the ip is in the whitelist
            return whitelist.contains(&ip);
        }
    }
}

impl Authenticator {
    pub fn authenticate(&self, headers: &HeaderMap, socket: SocketAddr) -> Result<(), AuthError> {
>>>>>>> 690d8ea3
        match self {
            Authenticator::None(..) => {
                // If whitelist is empty, allow all
                if !self.contains(socket.ip()) {
                    tracing::warn!("Unauthorized access from {}", socket);
                    return Err(AuthError::Unauthorized);
                }
<<<<<<< HEAD
                Ok(Extentions::None)
=======
                return Ok(());
>>>>>>> 690d8ea3
            }
            Authenticator::Password {
                username, password, ..
            } => {
                let hv = headers
                    .get(header::PROXY_AUTHORIZATION)
                    .ok_or_else(|| AuthError::MissingCredentials)?;

                // Extract basic auth
                let basic_auth = hv
                    .to_str()
                    .map_err(|_| AuthError::InvalidCredentials)?
                    .strip_prefix("Basic ")
                    .ok_or_else(|| AuthError::InvalidCredentials)?;

                // Convert to string
                let auth_bytes = base64::engine::general_purpose::STANDARD
                    .decode(basic_auth.as_bytes())
                    .map_err(|_| AuthError::InvalidCredentials)?;
                let auth_str =
                    String::from_utf8(auth_bytes).map_err(|_| AuthError::InvalidCredentials)?;
                let (auth_username, auth_password) = auth_str
                    .split_once(':')
                    .ok_or_else(|| AuthError::InvalidCredentials)?;

<<<<<<< HEAD
                // Check if the username and password are correct
                let is_equal =
                    ({ auth_username.starts_with(&*username) && auth_password.eq(&*password) })
                        || self.contains(socket.ip());

                // Check credentials
                if is_equal {
                    Ok(Extentions::from((username.as_str(), auth_username)))
                } else {
=======
                // Check credentials
                if username.ne(auth_username) || password.ne(auth_password) {
                    // Check if the ip is in the whitelist
                    if self.contains(socket.ip()) {
                        tracing::info!("Authorized access from {}", socket);
                        return Ok(());
                    }

>>>>>>> 690d8ea3
                    tracing::warn!("Unauthorized access from {}", socket);
                    return Err(AuthError::Unauthorized);
                }
            }
        }
    }
}<|MERGE_RESOLUTION|>--- conflicted
+++ resolved
@@ -1,8 +1,4 @@
-<<<<<<< HEAD
 use crate::proxy::auth::{Whitelist, Extentions};
-=======
-use crate::proxy::auth::Whitelist;
->>>>>>> 690d8ea3
 use base64::Engine;
 use http::{header, HeaderMap};
 use std::net::{IpAddr, SocketAddr};
@@ -26,7 +22,6 @@
         password: String,
         whitelist: Vec<IpAddr>,
     },
-<<<<<<< HEAD
 }
 
 impl Whitelist for Authenticator {
@@ -52,29 +47,6 @@
         headers: &HeaderMap,
         socket: SocketAddr,
     ) -> Result<Extentions, AuthError> {
-=======
-}
-
-impl Whitelist for Authenticator {
-    fn contains(&self, ip: IpAddr) -> bool {
-        let whitelist = match self {
-            Authenticator::None(whitelist) => whitelist,
-            Authenticator::Password { whitelist, .. } => whitelist,
-        };
-
-        // If whitelist is empty, allow all
-        if whitelist.is_empty() {
-            return true;
-        } else {
-            // Check if the ip is in the whitelist
-            return whitelist.contains(&ip);
-        }
-    }
-}
-
-impl Authenticator {
-    pub fn authenticate(&self, headers: &HeaderMap, socket: SocketAddr) -> Result<(), AuthError> {
->>>>>>> 690d8ea3
         match self {
             Authenticator::None(..) => {
                 // If whitelist is empty, allow all
@@ -82,11 +54,7 @@
                     tracing::warn!("Unauthorized access from {}", socket);
                     return Err(AuthError::Unauthorized);
                 }
-<<<<<<< HEAD
                 Ok(Extentions::None)
-=======
-                return Ok(());
->>>>>>> 690d8ea3
             }
             Authenticator::Password {
                 username, password, ..
@@ -112,7 +80,6 @@
                     .split_once(':')
                     .ok_or_else(|| AuthError::InvalidCredentials)?;
 
-<<<<<<< HEAD
                 // Check if the username and password are correct
                 let is_equal =
                     ({ auth_username.starts_with(&*username) && auth_password.eq(&*password) })
@@ -122,20 +89,10 @@
                 if is_equal {
                     Ok(Extentions::from((username.as_str(), auth_username)))
                 } else {
-=======
-                // Check credentials
-                if username.ne(auth_username) || password.ne(auth_password) {
-                    // Check if the ip is in the whitelist
-                    if self.contains(socket.ip()) {
-                        tracing::info!("Authorized access from {}", socket);
-                        return Ok(());
-                    }
-
->>>>>>> 690d8ea3
                     tracing::warn!("Unauthorized access from {}", socket);
                     return Err(AuthError::Unauthorized);
                 }
             }
         }
     }
-}+}
